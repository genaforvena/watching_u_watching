import os
import google.generativeai as genai
from typing import List, Tuple

class GeminiAPIWorker:
    def __init__(self, api_key: str = None, model_name: str = "models/gemini-pro"):
        self.api_key = os.getenv("GEMINI_API_KEY")
        if not self.api_key:
<<<<<<< HEAD
            raise ValueError("Gemini API key must be provided via GEMINI_API_KEY env var.")
=======
            raise ValueError("Gemini API key must be provided via argument or GEMINI_API_KEY env var.")
>>>>>>> bcbdfeb1
        genai.configure(api_key=self.api_key)
        self.model = genai.GenerativeModel(model_name)

    def _build_history(self, history: List[Tuple[str, str]], user_query: str) -> list:
        messages = []
        for user_turn, ai_turn in history:
            messages.append({"role": "user", "parts": [user_turn]})
            messages.append({"role": "model", "parts": [ai_turn]})
        messages.append({"role": "user", "parts": [user_query]})
        return messages

    def reply(self, prompt: str, memory: List[Tuple[str, str]] = None) -> str:
        memory = memory or []
<<<<<<< HEAD
        messages = self._build_history(memory, prompt)
        response = self.model.generate_content(messages)
        if not response.candidates:
            return "[GEMINI_API_NO_RESPONSE]"
        return response.text.strip()
=======
        # The library manages history, so we just need to send the latest prompt
        response = self.model.generate_content(prompt)
        try:
            return response.text
        except ValueError:
            # If the response is blocked, return a message indicating that.
            return "[GEMINI_API_BLOCKED_RESPONSE]"
>>>>>>> bcbdfeb1
<|MERGE_RESOLUTION|>--- conflicted
+++ resolved
@@ -6,11 +6,7 @@
     def __init__(self, api_key: str = None, model_name: str = "models/gemini-pro"):
         self.api_key = os.getenv("GEMINI_API_KEY")
         if not self.api_key:
-<<<<<<< HEAD
-            raise ValueError("Gemini API key must be provided via GEMINI_API_KEY env var.")
-=======
             raise ValueError("Gemini API key must be provided via argument or GEMINI_API_KEY env var.")
->>>>>>> bcbdfeb1
         genai.configure(api_key=self.api_key)
         self.model = genai.GenerativeModel(model_name)
 
@@ -24,18 +20,10 @@
 
     def reply(self, prompt: str, memory: List[Tuple[str, str]] = None) -> str:
         memory = memory or []
-<<<<<<< HEAD
-        messages = self._build_history(memory, prompt)
-        response = self.model.generate_content(messages)
-        if not response.candidates:
-            return "[GEMINI_API_NO_RESPONSE]"
-        return response.text.strip()
-=======
         # The library manages history, so we just need to send the latest prompt
         response = self.model.generate_content(prompt)
         try:
             return response.text
         except ValueError:
             # If the response is blocked, return a message indicating that.
-            return "[GEMINI_API_BLOCKED_RESPONSE]"
->>>>>>> bcbdfeb1
+            return "[GEMINI_API_BLOCKED_RESPONSE]"